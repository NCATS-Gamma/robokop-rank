--- conflicted
+++ resolved
@@ -21,7 +21,6 @@
         synsets = [r['n'].properties['equivalent_identifiers'] for r in records]
         return {syn:id for id, synset in zip(ids,synsets) for syn in synset}
 
-<<<<<<< HEAD
     def similarity_search(self, type1, identifier, type2, by_type, threshhold, maxresults):
         cypher = f"""MATCH (query:{type1} {{id:"{identifier}"}})--(b:{by_type})--(result:{type2}) 
                     WITH query, result, count(distinct b) as intersection, collect(distinct b.id) as i
@@ -48,10 +47,7 @@
             logger.error(e)
             return {},500
 
-    def query(self, question):
-=======
     def query(self, question, options=None):
->>>>>>> faa9f235
         if isinstance(question, str):
             query_string = question
         else:
