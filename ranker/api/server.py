--- conflicted
+++ resolved
@@ -227,13 +227,8 @@
         r = redis.Redis(
             host=os.environ['RESULTS_HOST'],
             port=os.environ['RESULTS_PORT'],
-<<<<<<< HEAD
-            password=os.environ['RESULTS_PASSWORD'],
-            db=os.environ['RANKER_RESULTS_DB'])
-=======
             db=os.environ['RANKER_RESULTS_DB'],
             password=os.environ['RESULT_PASSWORD'])
->>>>>>> 6117dad4
 
         tasks = []
         for name in r.scan_iter('*'):
@@ -274,13 +269,8 @@
         r = redis.Redis(
             host=os.environ['RESULTS_HOST'],
             port=os.environ['RESULTS_PORT'],
-<<<<<<< HEAD
-            password=os.environ['RESULTS_PASSWORD'],
-            db=os.environ['RANKER_RESULTS_DB'])
-=======
             db=os.environ['RANKER_RESULTS_DB'],
             password=os.environ['RESULTS_PASSWORD'])
->>>>>>> 6117dad4
 
         task_id = 'celery-task-meta-'+task_id
         task_string = r.get(task_id)
@@ -331,13 +321,8 @@
         r = redis.Redis(
             host=os.environ['RESULTS_HOST'],
             port=os.environ['RESULTS_PORT'],
-<<<<<<< HEAD
-            password=os.environ['RESULTS_PASSWORD'],
-            db=os.environ['RANKER_RESULTS_DB'])
-=======
             db=os.environ['RANKER_RESULTS_DB'],
             password=os.environ['RESULTS_PASSWORD'])
->>>>>>> 6117dad4
 
         task_id = 'celery-task-meta-'+task_id
         task_string = r.get(task_id)
