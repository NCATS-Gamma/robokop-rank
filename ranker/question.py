"""Question definition."""

# standard modules
import os
import sys
import warnings
import logging
import requests
from importlib import import_module
from uuid import uuid4
from collections import defaultdict
from itertools import combinations
import pickle
import resource

# 3rd-party modules
import networkx as nx

# our modules
from ranker.knowledgegraph import KnowledgeGraph
from ranker.answer import Answer, Answerset
from ranker.ranker import Ranker
from ranker.cache import Cache
from ranker.support.omnicorp import OmnicorpSupport


logger = logging.getLogger(__name__)


class NoAnswersException(Exception):
    """Exception when no answers are found."""
    pass


class NodeReference():
    """Node reference object."""
    def __init__(self, node):
        """Create a node reference."""
        name = f'{node["id"]}'
        label = node['type'] if 'type' in node else None

        if label == 'biological_process':
            label = 'biological_process_or_activity'

        if 'curie' in node and node['curie'] is not None:
            if isinstance(node['curie'], str):
                # synonymize/normalize curie
                if 'type' in node:
                    response = requests.post(f"http://{os.environ['BUILDER_HOST']}:6010/api/synonymize/{node['curie']}/{node['type']}/")
                    curie = response.json()['id']
                else:
                    curie = node['curie']
                prop_string = f" {{id: \'{curie}\'}}"
                conditions = ''
            elif isinstance(node['curie'], list):
                conditions = []
                for curie in node['curie']:
                    # synonymize/normalize curie
                    if 'type' in node:
                        response = requests.post(f"http://{os.environ['BUILDER_HOST']}:6010/api/synonymize/{curie}/{node['type']}/")
                        curie = response.json()['id']
                    # generate curie-matching condition
                    conditions.append(f"{name}.id = '{curie}'")
                # OR curie-matching conditions together
                prop_string = ''
                conditions = ' OR '.join(conditions)
            else:
                raise TypeError("Curie should be a string or list of strings.")
        else:
            prop_string = ''
            conditions = ''

        self.name = name
        self.label = label
        self.prop_string = prop_string
        self._conditions = conditions
        self._num = 0

    def __str__(self):
        """Return the cypher node reference."""
        self._num += 1
        if self._num == 1:
            return f'{self.name}' + \
                   f'{":" + self.label if self.label else ""}' + \
                   f'{self.prop_string}'
        return self.name

    @property
    def conditions(self):
        """Return conditions for the cypher node reference.

        To be used in a WHERE clause following the MATCH clause.
        """
        if self._num == 1:
            return self._conditions
        else:
            return ''

class EdgeReference():
    """Edge reference object."""

    def __init__(self, edge):
        """Create an edge reference."""
        name = f'{edge["id"]}'
        label = edge['type'] if 'type' in edge else None

        if 'type' in edge and edge['type'] is not None:
            if isinstance(edge['type'], str):
                label = edge['type']
                conditions = ''
            elif isinstance(edge['type'], list):
                conditions = []
                for predicate in edge['type']:
                    conditions.append(f'type({name}) = "{predicate}"')
                conditions = ' OR '.join(conditions)
                label = None
        else:
            label = None
            conditions = ''

        self.name = name
        self.label = label
        self._num = 0
        self._conditions = conditions

    def __str__(self):
        """Return the cypher edge reference."""
        self._num += 1
        if self._num == 1:
            return f'{self.name}{":" + self.label if self.label else ""}'
        else:
            return self.name

    @property
    def conditions(self):
        """Return conditions for the cypher node reference.

        To be used in a WHERE clause following the MATCH clause.
        """
        if self._num == 1:
            return self._conditions
        else:
            return ''


def record2networkx(records):
    """Return a networkx graph corresponding to the Neo4j Record.

    http://neo4j.com/docs/api/java-driver/current/org/neo4j/driver/v1/Record.html
    """
    graph = nx.MultiDiGraph()
    for record in records:
        if 'nodes' in record:
            for node in record["nodes"]:
                graph.add_node(node['id'], **node)
        if 'edges' in record:
            for edge in record["edges"]:
                graph.add_edge(edge['source_id'], edge['target_id'], **edge)
    return graph


class Question():
    """Question object.

    Represents a question such as "What genetic condition provides protection against disease X?"

    methods:
    * answer() - a struct containing the ranked answer paths
    * cypher() - the appropriate Cypher query for the Knowledge Graph
    """

    def __init__(self, *args, **kwargs):
        """Create a question.

        keyword arguments: id, user, notes, natural_question, nodes, edges
        q = Question(kw0=value, ...)
        q = Question(struct, ...)
        """
        # initialize all properties
        self.user_id = None
        self.id = None
        self.notes = None
        self.name = None
        self.natural_question = None
        self.machine_question = {}

        # apply json properties to existing attributes
        attributes = self.__dict__.keys()
        if args:
            struct = args[0]
            for key in struct:
                if key in attributes:
                    setattr(self, key, struct[key])
                else:
                    warnings.warn("JSON field {} ignored.".format(key))

        # override any json properties with the named ones
        for key in kwargs:
            if key in attributes:
                setattr(self, key, kwargs[key])
            else:
                warnings.warn("Keyword argument {} ignored.".format(key))

        # add ids to edges if necessary
        if not any(['id' in e for e in self.machine_question['edges']]):
            for i, e in enumerate(self.machine_question['edges']):
                e['id'] = chr(ord('a') + i)

    def relevant_knowledge_graph(self):
        # get the knowledge graph relevant to the question from the big knowledge graph in Neo4j
        with KnowledgeGraph() as database:
            with database.driver.session() as session:
                record = list(session.run(self.kg_query()))[0]
        knowledge_graph = {
            'nodes': record['nodes'],
            'edges': record['edges']
        }
        for node in knowledge_graph['nodes']:
            node['type'].remove('named_thing')
            node['type'] = node['type'][0]
        return knowledge_graph

    def fetch_answers(self):
        # get Neo4j connection
        with KnowledgeGraph() as database:

            # get knowledge graph
            logger.debug('Getting knowledge graph...')
            query_string = self.kg_query()
            logger.debug(query_string)
            with database.driver.session() as session:
                result = session.run(query_string)
            if result.peek() is None:
                logger.debug("No answers found. Returning None.")
                return None
            logger.debug('Converting Neo4j Result to dict...')
            result = list(result)

            knowledge_graph = {
                'nodes': result[0]['nodes'],
                'edges': result[0]['edges']
            }
            for node in knowledge_graph['nodes']:
                node['type'].remove('named_thing')
                node['type'] = node['type'][0]

            # get all answer maps relevant to the question from the knowledge graph
            logger.debug('Getting answer maps...')
            knowledge_maps = []
            options = {
                'limit': 1000000,
                'skip': 0
            }
            while True:
                answer_maps = database.query(self, options=options)
                options['skip'] += options['limit']
                answer_maps = [{'nodes': g['nodes'], 'edges': g['edges']} for g in answer_maps]
                knowledge_maps.extend(answer_maps)
                logger.debug(f'{len(knowledge_maps)} answer_maps: {int(sys.getsizeof(pickle.dumps(knowledge_maps)) / 1e6):d} MB')
                logger.debug(f'memory usage: {int(resource.getrusage(resource.RUSAGE_SELF).ru_maxrss / 1e3):d} MB')
                if len(answer_maps) < options['limit']:
                    break

        return {
            'knowledge_graph': knowledge_graph,
            'knowledge_maps': knowledge_maps
        }

    def get_support(self, knowledge_graph, knowledge_maps, cache=None):
        with OmnicorpSupport() as supporter:
            # get all node supports
            logger.info('Getting individual node supports...')
            for node in knowledge_graph['nodes']:
                key = f"{supporter.__class__.__name__}({node['id']})"
                support_dict = cache.get(key)
                if support_dict is not None:
                    #logger.info(f"cache hit: {key} {support_dict}")
                    pass
                else:
                    #logger.info(f"exec op: {key}")
                    support_dict = supporter.get_node_info(node['id'])
                    cache.set(key, support_dict)
                # add omnicorp_article_count to nodes in networkx graph
                node.update(support_dict)

            logger.info('Getting node pair supports...')
            # generate a set of pairs of node curies
            pair_to_answer = defaultdict(list)  # a map of node pairs to answers
            for ans_idx, answer_map in enumerate(knowledge_maps):
                for combo in combinations(answer_map['nodes'], 2):
                    if isinstance(answer_map['nodes'][combo[0]], str):
                        sources = [answer_map['nodes'][combo[0]]]
                    else:
                        sources = answer_map['nodes'][combo[0]]
                    if isinstance(answer_map['nodes'][combo[1]], str):
                        targets = [answer_map['nodes'][combo[1]]]
                    else:
                        targets = answer_map['nodes'][combo[1]]
                    for source_id in sources:
                        for target_id in targets:
                            node_i, node_j = sorted([source_id, target_id])
                            pair_to_answer[(node_i, node_j)].append(ans_idx)

            cached_prefixes = cache.get('OmnicorpPrefixes')
            # get all pair supports
            for support_idx, pair in enumerate(pair_to_answer):
                #logger.info(pair)
                #The id's are in the cache sorted.
                ids = [pair[0],pair[1]]
                ids.sort()
                key = f"{supporter.__class__.__name__}({ids[0]},{ids[1]})"
                support_edge = cache.get(key)
                if support_edge is not None:
                    #logger.info(f"cache hit: {key} {support_edge}")
                    pass
                else:
                    #There are two reasons that we don't get anything back:
                    # 1. We haven't evaluated that pair
                    # 2. We evaluated, and found it to be zero, and it was part
                    #  of a prefix pair that we evaluated all of.  In that case
                    #  we can infer that getting nothing back means an empty list
                    #  check cached_prefixes for this...
                    prefixes = tuple([ ident.split(':')[0].upper() for ident in ids ])
                    if prefixes in cached_prefixes:
                        support_edge = []
                    else:
                        #logger.info(f"exec op: {key}")
                        try:
                            support_edge = supporter.term_to_term(pair[0], pair[1])
                            cache.set(key, support_edge)
                        except Exception as e:
                            raise e
                            # logger.debug('Support error, not caching')
                            # continue
                if not support_edge:
                    continue
                uid = str(uuid4())
                knowledge_graph['edges'].append({
                    'type': 'literature_co-occurrence',
                    'id': uid,
                    'num_publications': len(support_edge),
                    'publications': [],
                    'source_database': 'omnicorp',
                    'source_id': pair[0],
                    'target_id': pair[1],
                    'edge_source': 'omnicorp.term_to_term'
                })
                for sg in pair_to_answer[pair]:
                    knowledge_maps[sg]['edges'].update({f's{support_idx}': uid})
        return knowledge_graph
                

    def answer(self, max_results=250, use_support=True):
        """Answer the question.

        Returns the answer struct, something along the lines of:
        https://docs.google.com/document/d/1O6_sVSdSjgMmXacyI44JJfEVQLATagal9ydWLBgi-vE
        """

        # get cache
        cache = Cache(
            redis_host=os.environ['CACHE_HOST'],
            redis_port=os.environ['CACHE_PORT'],
            redis_db=os.environ['CACHE_DB'],
            redis_password=os.environ['CACHE_PASSWORD'])

        answers = self.fetch_answers()
        if answers is None:
            return None
        knowledge_graph = answers['knowledge_graph']
        knowledge_maps = answers['knowledge_maps']

        #We don't need this generality if everything is omnicorp
        # get supporter
        #support_module_name = 'ranker.support.omnicorp'
        #supporter = import_module(support_module_name).get_supporter()

<<<<<<< HEAD
        with OmnicorpSupport() as supporter:
                # get all node supports
                logger.info('Getting individual node supports...')
                for node in answerset_subgraph['nodes']:
                    key = f"{supporter.__class__.__name__}({node['id']})"
                    support_dict = cache.get(key)
                    if support_dict is not None:
                        #logger.info(f"cache hit: {key} {support_dict}")
                        pass
                    else:
                        #logger.info(f"exec op: {key}")
                        support_dict = supporter.get_node_info(node['id'])
                        cache.set(key, support_dict)
                    # add omnicorp_article_count to nodes in networkx graph
                    node.update(support_dict)

                logger.info('Getting node pair supports...')
                # generate a set of pairs of node curies
                pair_to_answer = defaultdict(list)  # a map of node pairs to answers
                for ans_idx, subgraph in enumerate(all_subgraphs):
                    for combo in combinations(subgraph['nodes'], 2):
                        if isinstance(subgraph['nodes'][combo[0]], str):
                            sources = [subgraph['nodes'][combo[0]]]
                        else:
                            sources = subgraph['nodes'][combo[0]]
                        if isinstance(subgraph['nodes'][combo[1]], str):
                            targets = [subgraph['nodes'][combo[1]]]
                        else:
                            targets = subgraph['nodes'][combo[1]]
                        for source_id in sources:
                            for target_id in targets:
                                node_i, node_j = sorted([source_id, target_id])
                                pair_to_answer[(node_i, node_j)].append(ans_idx)

                cached_prefixes = cache.get('OmnicorpPrefixes')
                # get all pair supports
                for support_idx, pair in enumerate(pair_to_answer):
                    #logger.info(pair)
                    #The id's are in the cache sorted.
                    ids = [pair[0],pair[1]]
                    ids.sort()
                    key = f"{supporter.__class__.__name__}_count({ids[0]},{ids[1]})"
                    support_edge = cache.get(key)
                    if support_edge is not None:
                        #logger.info(f"cache hit: {key} {support_edge}")
                        pass
                    else:
                        #There are two reasons that we don't get anything back:
                        # 1. We haven't evaluated that pair
                        # 2. We evaluated, and found it to be zero, and it was part
                        #  of a prefix pair that we evaluated all of.  In that case
                        #  we can infer that getting nothing back means an empty list
                        #  check cached_prefixes for this...
                        prefixes = tuple([ ident.split(':')[0].upper() for ident in ids ])
                        if cached_prefixes and prefixes in cached_prefixes:
                            support_edge = []
                        else:
                            #logger.info(f"exec op: {key}")
                            try:
                                support_edge = supporter.term_to_term_count(pair[0], pair[1])
                                # logger.info(f'Support {support_edge}')
                                cache.set(key, support_edge)
                            except Exception as e:
                                raise e
                                # logger.debug('Support error, not caching')
                                # continue
                    if not support_edge:
                        continue
                    uid = str(uuid4())
                    answerset_subgraph['edges'].append({
                        'type': 'literature_co-occurrence',
                        'id': uid,
                        'num_publications': support_edge,
                        'publications': [],
                        'source_database': 'omnicorp',
                        'source_id': pair[0],
                        'target_id': pair[1],
                        'edge_source': 'omnicorp.term_to_term'
                    })
                    for sg in pair_to_answer[pair]:
                        all_subgraphs[sg]['edges'].update({f's{support_idx}': uid})
=======
        if use_support:
            knowledge_graph = self.get_support(knowledge_graph, knowledge_maps, cache=cache)
>>>>>>> 5a4ff314

        logger.debug('Ranking...')
        # compute scores with NAGA, export to json
        pr = Ranker(knowledge_graph, self.machine_question)
        subgraphs_with_metadata, subgraphs = pr.report_ranking(knowledge_maps, max_results=max_results)  # returned subgraphs are sorted by rank

        misc_info = {
            'natural_question': self.natural_question,
            'num_total_paths': len(subgraphs)
        }
        aset = Answerset(misc_info=misc_info)
        # for substruct, subgraph in zip(score_struct, subgraphs):
        for subgraph in subgraphs_with_metadata:

            answer = Answer(nodes=subgraph['nodes'],
                            edges=subgraph['edges'],
                            score=subgraph['score'])
            # TODO: move node/edge details to AnswerSet
            # node_ids = [node['id'] for node in graph.nodes]
            # edge_ids = [edge['id'] for edge in graph.edges]
            # answer = Answer(nodes=node_ids,\
            #         edges=edge_ids,\
            #         score=0)
            aset += answer  # substruct['score'])

        return aset

    def cypher_match_string(self):
        nodes, edges = self.machine_question['nodes'], self.machine_question['edges']

        # generate internal node and edge variable names
        node_references = {n['id']: NodeReference(n) for n in nodes}
        edge_references = [EdgeReference(e) for e in edges]

        match_strings = []

        # match orphaned nodes
        def flatten(l):
            return [e for sl in l for e in sl]
        all_nodes = set([n['id'] for n in nodes])
        all_referenced_nodes = set(flatten([[e['source_id'], e['target_id']] for e in edges]))
        orphaned_nodes = all_nodes - all_referenced_nodes
        for n in orphaned_nodes:
            match_strings.append(f"MATCH ({node_references[n]})")

        # match edges
        for e, eref in zip(edges, edge_references):
            source_node = node_references[e['source_id']]
            target_node = node_references[e['target_id']]
            if 'type' in e and e['type']:
                match_strings.append(f"MATCH ({source_node})-[{eref}]->({target_node})")
            else:
                match_strings.append(f"MATCH ({source_node})-[{eref}]-({target_node})")
            conditions = [c for c in [source_node.conditions, target_node.conditions, eref.conditions] if c]
            if conditions:
                match_strings.append("WHERE " + " OR ".join(conditions))

        match_string = ' '.join(match_strings)
        return match_string

    def cypher(self, options=None):
        '''
        Generate a Cypher query to extract the portion of the Knowledge Graph necessary to answer the question.

        Returns the query as a string.
        '''

        match_string = self.cypher_match_string()

        nodes, edges = self.machine_question['nodes'], self.machine_question['edges']
        node_map = {n['id']: n for n in nodes}

        # generate internal node and edge variable names
        node_names = [f"{n['id']}" for n in nodes]
        edge_names = [f"{e['id']}" for e in edges]

        # deal with sets
        node_id_accessor = [f"collect(distinct {n['id']}.id) as {n['id']}" if 'set' in n and n['set'] else f"{n['id']}.id as {n['id']}" for n in nodes]
        edge_id_accessor = [f"collect(distinct toString(id({e['id']}))) as {e['id']}" for e in edges]
        with_string = f"WITH {', '.join(node_id_accessor+edge_id_accessor)}"

        # add bound fields and return map
        answer_return_string = f"RETURN {{{', '.join([f'{n}:{n}' for n in node_names])}}} as nodes, {{{', '.join([f'{e}:{e}' for e in edge_names])}}} as edges"

        # return answer maps matching query
        query_string = ' '.join([match_string, with_string, answer_return_string])
        if options is not None:
            if 'skip' in options:
                query_string += f' SKIP {options["skip"]}'
            if 'limit' in options:
                query_string += f' LIMIT {options["limit"]}'

        return query_string

    def kg_query(self):
        match_string = self.cypher_match_string()

        nodes, edges = self.machine_question['nodes'], self.machine_question['edges']

        # generate internal node and edge variable names
        node_names = [f"{n['id']}" for n in nodes]
        edge_names = [f"{e['id']}" for e in edges]

        collection_string = f"""WITH {' + '.join([f'collect(distinct {n})' for n in node_names])} as nodes, {'+'.join([f'collect(distinct {e})' for e in edge_names])} as edges
            UNWIND nodes as n WITH collect(distinct n) as nodes, edges
            UNWIND edges as e WITH nodes, collect(distinct e) as edges"""
        support_string = """WITH
            [r in edges | r{.*, source_id:startNode(r).id, target_id:endNode(r).id, type:type(r), id:toString(id(r))}] as edges,
            [n in nodes | n{.*, type:labels(n)}] as nodes"""
        return_string = 'RETURN nodes, edges'
        query_string = "\n".join([match_string, collection_string, support_string, return_string])

        return query_string<|MERGE_RESOLUTION|>--- conflicted
+++ resolved
@@ -375,92 +375,8 @@
         #support_module_name = 'ranker.support.omnicorp'
         #supporter = import_module(support_module_name).get_supporter()
 
-<<<<<<< HEAD
-        with OmnicorpSupport() as supporter:
-                # get all node supports
-                logger.info('Getting individual node supports...')
-                for node in answerset_subgraph['nodes']:
-                    key = f"{supporter.__class__.__name__}({node['id']})"
-                    support_dict = cache.get(key)
-                    if support_dict is not None:
-                        #logger.info(f"cache hit: {key} {support_dict}")
-                        pass
-                    else:
-                        #logger.info(f"exec op: {key}")
-                        support_dict = supporter.get_node_info(node['id'])
-                        cache.set(key, support_dict)
-                    # add omnicorp_article_count to nodes in networkx graph
-                    node.update(support_dict)
-
-                logger.info('Getting node pair supports...')
-                # generate a set of pairs of node curies
-                pair_to_answer = defaultdict(list)  # a map of node pairs to answers
-                for ans_idx, subgraph in enumerate(all_subgraphs):
-                    for combo in combinations(subgraph['nodes'], 2):
-                        if isinstance(subgraph['nodes'][combo[0]], str):
-                            sources = [subgraph['nodes'][combo[0]]]
-                        else:
-                            sources = subgraph['nodes'][combo[0]]
-                        if isinstance(subgraph['nodes'][combo[1]], str):
-                            targets = [subgraph['nodes'][combo[1]]]
-                        else:
-                            targets = subgraph['nodes'][combo[1]]
-                        for source_id in sources:
-                            for target_id in targets:
-                                node_i, node_j = sorted([source_id, target_id])
-                                pair_to_answer[(node_i, node_j)].append(ans_idx)
-
-                cached_prefixes = cache.get('OmnicorpPrefixes')
-                # get all pair supports
-                for support_idx, pair in enumerate(pair_to_answer):
-                    #logger.info(pair)
-                    #The id's are in the cache sorted.
-                    ids = [pair[0],pair[1]]
-                    ids.sort()
-                    key = f"{supporter.__class__.__name__}_count({ids[0]},{ids[1]})"
-                    support_edge = cache.get(key)
-                    if support_edge is not None:
-                        #logger.info(f"cache hit: {key} {support_edge}")
-                        pass
-                    else:
-                        #There are two reasons that we don't get anything back:
-                        # 1. We haven't evaluated that pair
-                        # 2. We evaluated, and found it to be zero, and it was part
-                        #  of a prefix pair that we evaluated all of.  In that case
-                        #  we can infer that getting nothing back means an empty list
-                        #  check cached_prefixes for this...
-                        prefixes = tuple([ ident.split(':')[0].upper() for ident in ids ])
-                        if cached_prefixes and prefixes in cached_prefixes:
-                            support_edge = []
-                        else:
-                            #logger.info(f"exec op: {key}")
-                            try:
-                                support_edge = supporter.term_to_term_count(pair[0], pair[1])
-                                # logger.info(f'Support {support_edge}')
-                                cache.set(key, support_edge)
-                            except Exception as e:
-                                raise e
-                                # logger.debug('Support error, not caching')
-                                # continue
-                    if not support_edge:
-                        continue
-                    uid = str(uuid4())
-                    answerset_subgraph['edges'].append({
-                        'type': 'literature_co-occurrence',
-                        'id': uid,
-                        'num_publications': support_edge,
-                        'publications': [],
-                        'source_database': 'omnicorp',
-                        'source_id': pair[0],
-                        'target_id': pair[1],
-                        'edge_source': 'omnicorp.term_to_term'
-                    })
-                    for sg in pair_to_answer[pair]:
-                        all_subgraphs[sg]['edges'].update({f's{support_idx}': uid})
-=======
         if use_support:
             knowledge_graph = self.get_support(knowledge_graph, knowledge_maps, cache=cache)
->>>>>>> 5a4ff314
 
         logger.debug('Ranking...')
         # compute scores with NAGA, export to json
