--- conflicted
+++ resolved
@@ -22,7 +22,6 @@
 from ranker.ranker import Ranker
 from ranker.cache import Cache
 
-from ranker.support.omnicorp import OmnicorpSupport
 
 logger = logging.getLogger(__name__)
 
@@ -284,117 +283,6 @@
         all_subgraphs = answers['knowledge_maps']
 
         # get supporter
-<<<<<<< HEAD
-        #support_module_name = 'ranker.support.omnicorp'
-        #supporter = import_module(support_module_name).get_supporter()
-        with OmnicorpSupport() as supporter:
-
-                # get Neo4j connection
-                database = KnowledgeGraph()
-
-                # get joint subgraph
-                logger.debug('Getting joint subgraph...')
-                query_string = self.subgraph_with_support(database)
-                logger.debug(query_string)
-                with database.driver.session() as session:
-                    result = session.run(query_string)
-                if result.peek() is None:
-                    raise NoAnswersException()
-                logger.debug('Converting Neo4j Result to dict...')
-                result = list(result)
-
-                answerset_subgraph = {
-                    'nodes': result[0]['nodes'],
-                    'edges': result[0]['edges']
-                }
-                for node in answerset_subgraph['nodes']:
-                    node['type'].remove('named_thing')
-                    node['type'] = node['type'][0]
-
-                # get all node supports
-                for node in answerset_subgraph['nodes']:
-                    key = f"{supporter.__class__.__name__}({node['id']})"
-                    support_dict = cache.get(key)
-                    if support_dict is not None:
-                        logger.info(f"cache hit: {key} {support_dict}")
-                    else:
-                        logger.info(f"exec op: {key}")
-                        support_dict = supporter.get_node_info(node['id'])
-                        cache.set(key, support_dict)
-                    # add omnicorp_article_count to nodes in networkx graph
-                    node.update(support_dict)
-
-                # get all subgraphs relevant to the question from the knowledge graph
-                logger.debug('Getting answer paths...')
-                all_subgraphs = []
-                options = {
-                    'limit': 1000000,
-                    'skip': 0
-                }
-                while True:
-                    subgraphs = database.query(self, options=options)
-                    options['skip'] += options['limit']
-                    subgraph_list = [{'nodes': g['nodes'], 'edges': g['edges']} for g in subgraphs]
-                    all_subgraphs.extend(subgraph_list)
-                    logger.debug(f'{len(all_subgraphs)} subgraphs: {int(sys.getsizeof(pickle.dumps(all_subgraphs)) / 1e6):d} MB')
-                    logger.debug(f'memory usage: {int(resource.getrusage(resource.RUSAGE_SELF).ru_maxrss / 1e3):d} MB')
-                    if len(subgraph_list) < options['limit']:
-                        break
-
-                logger.debug('Generating node pairs...')
-                # generate a set of pairs of node curies
-                pair_to_answer = defaultdict(list)  # a map of node pairs to answers
-                for ans_idx, subgraph in enumerate(all_subgraphs):
-                    nodes = [n if isinstance(n, list) else [n] for n in subgraph['nodes'].values()]
-                    nodes = [n for l in nodes for n in l]
-                    for node_i, node_j in combinations(nodes, 2):
-                        pair_to_answer[(node_i, node_j)].append(ans_idx)
-
-                cached_prefixes = cache.get('OmnicorpPrefixes')
-                # get all pair supports
-                for support_idx, pair in enumerate(pair_to_answer):
-                    logger.info(pair)
-                    #The id's are in the cache sorted.
-                    ids = [pair[0],pair[1]]
-                    ids.sort()
-                    key = f"{supporter.__class__.__name__}({ids[0]},{ids[1]})"
-                    support_edge = cache.get(key)
-                    if support_edge is not None:
-                        logger.info(f"cache hit: {key} {support_edge}")
-                    else:
-                        #There are two reasons that we don't get anything back:
-                        # 1. We haven't evaluated that pair
-                        # 2. We evaluated, and found it to be zero, and it was part
-                        #  of a prefix pair that we evaluated all of.  In that case
-                        #  we can infer that getting nothing back means an empty list
-                        #  check cached_prefixes for this...
-                        prefixes = tuple([ ident.split(':')[0].upper() for ident in ids ])
-                        if prefixes in cached_prefixes:
-                            support_edge = []
-                        else:
-                            logger.info(f"exec op: {key}")
-                            try:
-                                support_edge = supporter.term_to_term(pair[0], pair[1])
-                                cache.set(key, support_edge)
-                            except Exception as e:
-                                raise e
-                                # logger.debug('Support error, not caching')
-                                # continue
-                    if not support_edge:
-                        continue
-                    uid = str(uuid4())
-                    answerset_subgraph['edges'].append({
-                        'type': 'literature_co-occurrence',
-                        'id': uid,
-                        'publications': support_edge,
-                        'source_database': 'omnicorp',
-                        'source_id': pair[0],
-                        'target_id': pair[1],
-                        'edge_source': 'omnicorp.term_to_term'
-                    })
-                    for sg in pair_to_answer[pair]:
-                        all_subgraphs[sg]['edges'].update({f's{support_idx}': uid})
-=======
         support_module_name = 'ranker.support.omnicorp'
         supporter = import_module(support_module_name).get_supporter()
 
@@ -474,7 +362,6 @@
             })
             for sg in pair_to_answer[pair]:
                 all_subgraphs[sg]['edges'].update({f's{support_idx}': uid})
->>>>>>> 19a19f39
 
         logger.debug('Ranking...')
         # compute scores with NAGA, export to json
