'''
Question definition
'''

# standard modules
import os
import sys
import json
import hashlib
import warnings
import logging

# our modules
from ranker.universalgraph import UniversalGraph
from ranker.knowledgegraph import KnowledgeGraph
from ranker.answer import Answer, Answerset

# robokop-rank modules
sys.path.insert(0, os.path.join(os.path.dirname(os.path.realpath(__file__)), '..', '..', 'robokop-rank'))
from ranker.ranker import Ranker

logger = logging.getLogger(__name__)

class Question():
    '''
    Represents a question such as "What genetic condition provides protection against disease X?"

    methods:
    * answer() - a struct containing the ranked answer paths
    * cypher() - the appropriate Cypher query for the Knowledge Graph
    '''

    def __init__(self, *args, **kwargs):
        '''
        keyword arguments: id, user, notes, natural_question, nodes, edges
        q = Question(kw0=value, ...)
        q = Question(struct, ...)
        '''

        # initialize all properties
        self.user_id = None
        self.id = None
        self.notes = None
        self.name = None
        self.natural_question = None
        self.nodes = [] # list of nodes
        self.edges = [] # list of edges

        # apply json properties to existing attributes
        attributes = self.__dict__.keys()
        if args:
            struct = args[0]
            for key in struct:
                if key in attributes:
                    setattr(self, key, struct[key])
                else:
                    warnings.warn("JSON field {} ignored.".format(key))

        # override any json properties with the named ones
        for key in kwargs:
            if key in attributes:
                setattr(self, key, kwargs[key])
            else:
                warnings.warn("Keyword argument {} ignored.".format(key))

        # replace input node names with identifiers
        for n in self.nodes:
            if 'nodeSpecType' in n and n['nodeSpecType'] == 'Named Node':
                identifiers = [n['meta']['identifier']]
                n['identifiers'] = identifiers
            else:
                n['identifiers'] = None
        for e in self.edges:
            if not 'length' in e:
                e['length'] = [1, 1]
            if len(e['length'])==1:
                e['length'] += e['length']

    def compute_hash(self):
        '''
        Generate an MD5 hash of the machine readable question interpretation
        i.e. the nodes and edges attributes
        '''

        json_spec = {
            "nodes":self.nodes,
            "edges":self.edges
        }
        m = hashlib.md5()
        m.update(json.dumps(json_spec).encode('utf-8'))
        return m.hexdigest()

    def relevant_subgraph(self):
        # get the subgraph relevant to the question from the knowledge graph
        database = KnowledgeGraph()
        subgraph_networkx = database.queryToGraph(self.subgraph_with_support())
        del database
        subgraph = UniversalGraph(subgraph_networkx)
        return {"nodes":subgraph.nodes,\
            "edges":subgraph.edges}

    def answer(self):
        '''
        Answer the question.

        Returns the answer struct, something along the lines of:
        https://docs.google.com/document/d/1O6_sVSdSjgMmXacyI44JJfEVQLATagal9ydWLBgi-vE
        '''
        
        # get all subgraphs relevant to the question from the knowledge graph
        database = KnowledgeGraph()
        subgraphs = database.query(self) # list of lists of nodes with 'id' and 'bound'
        answer_set_subgraph = database.queryToGraph(self.subgraph_with_support(database))
        del database

        # compute scores with NAGA, export to json
        pr = Ranker(answer_set_subgraph)
        score_struct, subgraphs = pr.report_ranking(subgraphs) # returned subgraphs are sorted by rank
        
        question_info = {
            'question_hash': self.compute_hash(),
            'natural_question': self.natural_question
        }
        aset = Answerset(question_info=question_info)
        for substruct, subgraph in zip(score_struct, subgraphs):
            graph = UniversalGraph(nodes=substruct['nodes'], edges=substruct['edges'])
            graph.to_answer_walk(subgraph)

            answer = Answer(nodes=graph.nodes,\
                    edges=graph.edges,\
                    score=substruct['score'])
            # TODO: move node/edge details to AnswerSet
            # node_ids = [node['id'] for node in graph.nodes]
            # edge_ids = [edge['id'] for edge in graph.edges]
            # answer = Answer(nodes=node_ids,\
            #         edges=edge_ids,\
            #         score=0)
            aset += answer #substruct['score'])

        return aset

<<<<<<< HEAD
    def node_match_string(self, node_struct, var_name, db):
        concept = node_struct['type'] if not node_struct['type'] == 'biological_process' else 'biological_process_or_molecular_activity'
        if 'identifiers' in node_struct and node_struct['identifiers']:
            if db:
                id_map = db.get_map_for_type(concept)
                id = id_map[node_struct['identifiers'][0]]
            else:
                id = node_struct['identifiers'][0]
            prop_string = f" {{id:'{id}'}}"
        else:
            prop_string = ''
        return f"({var_name}:{concept}{prop_string})"

    def cypher_match_string(self, db=None):
=======
    def edge_match_string(self, edge_struct, var_name):
        if not edge_struct['length'][0]==edge_struct['length'][1]:
            return f"[{var_name}*{edge_struct['length'][0]}..{edge_struct['length'][-1]}]"
        else:
            return f"[{var_name}]"

    def cypher_match_string(self):
>>>>>>> 9639267b

        nodes, edges = self.nodes, self.edges

        node_count = len(nodes)
        edge_count = len(edges)

        # generate internal node and edge variable names
        node_names = ['n{:d}'.format(i) for i in range(node_count)]
        edge_names = ['r{0:d}{1:d}'.format(i, i+1) for i in range(edge_count)]

        node_strings = [self.node_match_string(node, name, db) for node, name in zip(nodes, node_names)]

        nodes_conditions = []
        for node in nodes:
            node_conditions = []
            if 'identifiers' in node and node['identifiers']:
                node_conditions.append([{'prop':'id', 'val':node_id, 'op':'=', 'cond':True} for node_id in node['identifiers']])
            if 'type' in node and node['type']:
                node_conditions.append([{'prop':'node_type', 'val':node['type'].replace(' ', ''), 'op':'=', 'cond':True}])
            nodes_conditions += [node_conditions]

        # generate MATCH command string to get paths of the appropriate size
        match_strings = [f"MATCH {node_strings[0]}"]
        match_strings += [
<<<<<<< HEAD
            f"OPTIONAL MATCH ({node_names[i]})-[{edge_names[i]}*{edges[i]['length'][0]}..{edges[i]['length'][-1]}]-{node_strings[i+1]}" if not edges[i]['length'][0]==edges[i]['length'][1] \
            else f"OPTIONAL MATCH ({node_names[i]})-[{edge_names[i]}]-{node_strings[i+1]}" 
=======
            f"OPTIONAL MATCH ({node_names[i]})-{self.edge_match_string(edges[i], edge_names[i])}-({node_names[i+1]})" \
>>>>>>> 9639267b
            for i in range(edge_count)]
        if 'identifiers' in nodes[-1] and nodes[-1]['identifiers']:
            match_strings.insert(1,f"MATCH ({node_names[-1]})")
            match_strings.extend([
                f"OPTIONAL MATCH ({node_names[i]})-{self.edge_match_string(edges[i], edge_names[i])}-({node_names[i-1]})" \
                for i in range(edge_count-1, -1, -1)])
            case_strings = [f"case when {e} is null then {e}2 when {e}2 is null then {e} else null" for e in edge_names]
            with_string = f"with {' '.join(case_strings)}"
            match_strings.append(with_string)

        # generate WHERE command string to prune paths to those containing the desired nodes/node types
        nodes_conditions = [
            [
                [
                    {
                        k:(node_condition[k] if k != 'cond'\
                        else '' if node_condition[k]\
                        else 'NOT ')\
                        for k in node_condition
                    } for node_condition in node_conditions_union
                ] for node_conditions_union in node_conditions_intersection
            ] for node_conditions_intersection in nodes_conditions
        ]
        node_cond_strings = [['('+' OR '.join([f"{node_condition['cond']}{node_names[node_idx]}.{node_condition['prop']}{node_condition['op']}'{node_condition['val']}'"\
            for node_condition in node_conditions_union])+')'\
            for node_conditions_union in node_conditions_intersection]\
            for node_idx, node_conditions_intersection in enumerate(nodes_conditions)]
        edge_cond_strings = [f"NOT {e}.predicate_id='omnicorp:1'" for e in edge_names]
        where_strings = [""] + [f"WHERE {e}" for e in edge_cond_strings]
        match_string = ' '.join([f"{m} {w}" for m, w in zip(match_strings, where_strings)])
        return match_string

    def cypher(self, db):
        '''
        Generate a Cypher query to extract the portion of the Knowledge Graph necessary to answer the question.

        Returns the query as a string.
        '''

        match_string = self.cypher_match_string(db)

        # generate internal node and edge variable names
        node_names = ['n{:d}'.format(i) for i in range(len(self.nodes))]
        edge_names = ['r{0:d}{1:d}'.format(i, i+1) for i in range(len(self.edges))]

        # define bound nodes (no edges are bound)
        node_bound = ['identifiers' in n and n['identifiers'] for n in self.nodes]
        node_bound = ["True" if b else "False" for b in node_bound]

        # add bound fields and return map
        answer_return_string = f"RETURN [{', '.join([f'{{id:{n}.id, bound:{b}}}' for n, b in zip(node_names, node_bound)])}] as nodes"

        # return subgraphs matching query
        query_string = ' '.join([match_string, answer_return_string])

        return query_string

    def subgraph_with_support(self, db):
        match_string = self.cypher_match_string(db)

        # generate internal node and edge variable names
        node_names = ['n{:d}'.format(i) for i in range(len(self.nodes))]

        collection_string = f"WITH {'+'.join([f'collect({n})' for n in node_names])} as nodes" + "\n" + \
            "UNWIND nodes as n WITH collect(distinct n) as nodes"
        support_string = 'CALL apoc.path.subgraphAll(nodes, {maxLevel:0}) YIELD relationships as rels' + "\n" +\
            "WITH [r in rels | r{.*, start:startNode(r).id, end:endNode(r).id, type:type(r), id:id(r)}] as rels, nodes"
        return_string = 'RETURN nodes, rels'
        query_string = "\n".join([match_string, collection_string, support_string, return_string])

        return query_string

    def subgraph(self):
        match_string = self.cypher_match_string()

        # generate internal node and edge variable names
        node_names = ['n{:d}'.format(i) for i in range(len(self.nodes))]
        edge_names = ['r{0:d}{1:d}'.format(i, i+1) for i in range(len(self.edges))]

        # just return a list of nodes and edges
        collection_string = f"WITH {'+'.join([f'collect({e})' for e in edge_names])} as rels, {'+'.join([f'collect({n})' for n in node_names])} as nodes"
        unique_string = 'UNWIND nodes as n WITH collect(distinct n) as nodes, rels UNWIND rels as r WITH nodes, collect(distinct r) as rels'
        return_string = "\n".join([collection_string, unique_string, 'RETURN nodes, rels'])

        query_string = "\n".join([match_string, return_string])

        return query_string<|MERGE_RESOLUTION|>--- conflicted
+++ resolved
@@ -139,7 +139,6 @@
 
         return aset
 
-<<<<<<< HEAD
     def node_match_string(self, node_struct, var_name, db):
         concept = node_struct['type'] if not node_struct['type'] == 'biological_process' else 'biological_process_or_molecular_activity'
         if 'identifiers' in node_struct and node_struct['identifiers']:
@@ -153,17 +152,13 @@
             prop_string = ''
         return f"({var_name}:{concept}{prop_string})"
 
-    def cypher_match_string(self, db=None):
-=======
     def edge_match_string(self, edge_struct, var_name):
         if not edge_struct['length'][0]==edge_struct['length'][1]:
             return f"[{var_name}*{edge_struct['length'][0]}..{edge_struct['length'][-1]}]"
         else:
             return f"[{var_name}]"
 
-    def cypher_match_string(self):
->>>>>>> 9639267b
-
+    def cypher_match_string(self, db=None):
         nodes, edges = self.nodes, self.edges
 
         node_count = len(nodes)
@@ -187,12 +182,7 @@
         # generate MATCH command string to get paths of the appropriate size
         match_strings = [f"MATCH {node_strings[0]}"]
         match_strings += [
-<<<<<<< HEAD
-            f"OPTIONAL MATCH ({node_names[i]})-[{edge_names[i]}*{edges[i]['length'][0]}..{edges[i]['length'][-1]}]-{node_strings[i+1]}" if not edges[i]['length'][0]==edges[i]['length'][1] \
-            else f"OPTIONAL MATCH ({node_names[i]})-[{edge_names[i]}]-{node_strings[i+1]}" 
-=======
-            f"OPTIONAL MATCH ({node_names[i]})-{self.edge_match_string(edges[i], edge_names[i])}-({node_names[i+1]})" \
->>>>>>> 9639267b
+            f"OPTIONAL MATCH ({node_names[i]})-{self.edge_match_string(edges[i], edge_names[i])}-{node_strings[i+1]}" \
             for i in range(edge_count)]
         if 'identifiers' in nodes[-1] and nodes[-1]['identifiers']:
             match_strings.insert(1,f"MATCH ({node_names[-1]})")
