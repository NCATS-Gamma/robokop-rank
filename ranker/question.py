--- conflicted
+++ resolved
@@ -122,7 +122,6 @@
             'natural_question': self.natural_question
         }
         aset = Answerset(question_info=question_info)
-<<<<<<< HEAD
         #for substruct, subgraph in zip(score_struct, subgraphs):
         for subgraph in subgraphs_with_metadata:
             #graph = UniversalGraph(nodes=substruct['nodes'], edges=substruct['edges'])
@@ -132,15 +131,6 @@
             answer = Answer(nodes=subgraph['nodes'],\
                     edges=subgraph['edges'],\
                     score=subgraph['score'])
-=======
-        for substruct, subgraph in zip(score_struct, subgraphs):
-            graph = UniversalGraph(nodes=substruct['nodes'], edges=substruct['edges'])
-            graph.to_answer_walk(subgraph)
-
-            answer = Answer(nodes=graph.nodes,\
-                    edges=graph.edges,\
-                    score=substruct['score'])
->>>>>>> cd0f0729
             # TODO: move node/edge details to AnswerSet
             # node_ids = [node['id'] for node in graph.nodes]
             # edge_ids = [edge['id'] for edge in graph.edges]
