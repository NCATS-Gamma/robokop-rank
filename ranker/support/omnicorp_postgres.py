--- conflicted
+++ resolved
@@ -56,13 +56,8 @@
         identifier = node_id
         prefix = Text.get_curie(node_id)
         if prefix not in self.prefixes:
-<<<<<<< HEAD
-            # logger.debug(f"What kinda tomfoolery is this?\n" +
-            #              f"{node_id}")
-=======
             #logger.debug(f"What kinda tomfoolery is this?\n" +
             #             f"{node_id}")
->>>>>>> 7c5abf3f
                          #  f"{node.id} {node.type}\n" +
                          #  f"{node.synonyms}")
             return None
