.vscode
*.log
*.pyc
.DS_Store
<<<<<<< HEAD
answers/*
=======
answers/*
cache/
>>>>>>> 4f68cd5f
<|MERGE_RESOLUTION|>--- conflicted
+++ resolved
@@ -2,9 +2,5 @@
 *.log
 *.pyc
 .DS_Store
-<<<<<<< HEAD
 answers/*
-=======
-answers/*
-cache/
->>>>>>> 4f68cd5f
+cache/