--- conflicted
+++ resolved
@@ -13,11 +13,7 @@
       - RESULTS_HOST=results
       - BROKER_HOST=broker
       - BUILDER_HOST=interfaces
-<<<<<<< HEAD
-        #- CACHE_HOST=cache
-=======
       #- CACHE_HOST=cache
->>>>>>> a9b2b292
     ports:
       - "${RANKER_PORT}:${RANKER_PORT}"
       - "${SUPERVISOR_PORT}:${SUPERVISOR_PORT}"
